import {initVim} from "./vim"
import { CodeMirror } from "./cm_adapter"
import { BlockCursorPlugin, hideNativeSelection } from "./block-cursor"
import { Extension, StateField, StateEffect, RangeSetBuilder } from "@codemirror/state"
import { ViewPlugin, PluginValue, ViewUpdate, Decoration, EditorView, showPanel, Panel } from "@codemirror/view"
import { setSearchQuery } from "@codemirror/search"

const Vim = initVim(CodeMirror)

const HighlightMargin = 250;

const vimStyle = EditorView.baseTheme({
  ".cm-vimMode .cm-cursorLayer:not(.cm-vimCursorLayer)": {
    display: "none",
  },
  ".cm-vim-panel": {
    padding: "0px 10px",
    fontFamily: "monospace",
    minHeight: "1.3em",
  },
  ".cm-vim-panel input": {
    border: "none",
    outline: "none",
    backgroundColor: "inherit",
  },

  "&light .cm-searchMatch": { backgroundColor: "#ffff0054" },
  "&dark .cm-searchMatch": { backgroundColor: "#00ffff8a" },
})
type EditorViewExtended = EditorView&{cm:CodeMirror}

const vimPlugin = ViewPlugin.fromClass(class implements PluginValue {
  private dom: HTMLElement;
  private keydownHandler;
  public view: EditorViewExtended;
  public cm: CodeMirror;
  public status = ""
  blockCursor: BlockCursorPlugin
  constructor(view: EditorView) {
    this.view = view as EditorViewExtended
    const cm = this.cm = new CodeMirror(view);
    Vim.enterVimMode(this.cm);

    this.view.cm = this.cm
    this.cm.state.vimPlugin = this

    this.blockCursor = new BlockCursorPlugin(view, cm)
    this.updateClass()

    this.cm.on('vim-command-done', () => {
      if (cm.state.vim) cm.state.vim.status = "";
      this.blockCursor.scheduleRedraw();
      this.updateStatus()
    });

    this.cm.on('vim-mode-change', (e: any) => {
      cm.state.vim.mode = e.mode;
      if (e.subMode) {
        cm.state.vim.mode += " block"
      }
      cm.state.vim.status = "";
      this.blockCursor.scheduleRedraw();
      this.updateClass()
      this.updateStatus()
    });

    this.cm.on("dialog", () => {
      if (this.cm.state.statusbar) {
        this.updateStatus()
      } else {
        view.dispatch({
          effects: showVimPanel.of(!!this.cm.state.dialog)
        })
      }
    });

    this.dom = document.createElement("span");
    this.dom.style.cssText = "position: absolute; right: 10px; top: 1px";

    // Add a capturing event handler to ensure CodeMirror hasn't had a chance to prevent the default behaviour
    this.keydownHandler = (e: KeyboardEvent) => {
      if (e.target === view.contentDOM) {
        this.handleKeydownEvent(e)
      }
    }

    // The event handler needs to be attached to the document in order to catch it in the capturing phase
    view.contentDOM.ownerDocument.addEventListener('keydown', this.keydownHandler, { capture: true })
  }

  handleKeydownEvent(e: KeyboardEvent) {
    const key = CodeMirror.vimKey(e)
    const cm = this.cm
    if (!key) return

    // clear search highlight
    let vim = cm.state.vim
    if (key == "<Esc>"
        && !vim.insertMode && !vim.visualMode
        && this.query/* && !cm.inMultiSelectMode*/
    ) {
      cm.removeOverlay(null);
    }

    cm.state.vim.status = (cm.state.vim.status|| "") + key
    let result = Vim.multiSelectHandleKey(cm, key, "user");

    // insert mode
    if (!result && cm.state.vim.insertMode && cm.state.overwrite) {
      if (e.key && e.key.length == 1 && !/\n/.test(e.key)) {
        result = true;
        cm.overWriteSelection(e.key)
      } else if (e.key == "Backspace") {
        result = true;
        CodeMirror.commands.cursorCharLeft(cm)
      }
    }
    if (result) {
      e.preventDefault()
      e.stopPropagation()
      this.blockCursor.scheduleRedraw();
    }

    this.updateStatus()
  }

  update(update: ViewUpdate) {
    if ((update.viewportChanged || update.docChanged) && this.query) {
      this.highlight(this.query)
    }
    if (update.docChanged) {
      this.cm.onChange(update)
<<<<<<< HEAD
      if (this.query)
        this.highlight(this.query)
=======
>>>>>>> 08c6b1a8
    }
    if (update.selectionSet) {
      this.cm.onSelectionChange()
    }
    if (update.viewportChanged) {
      // scroll
    }
    if (this.cm.curOp && !this.cm.curOp.isVimOp) {
      this.cm.onBeforeEndOperation();
    }
    if (update.transactions) {
      for (let tr of update.transactions)
      for (let effect of tr.effects) {
        if (effect.is(setSearchQuery)) {
          let forVim = (effect.value as any)?.forVim
          if (!forVim) {
            this.highlight(null)
          } else {
            let query = (effect.value as any).create()
            this.highlight(query)
          }
        }
      }
    }

    this.blockCursor.update(update);
  }
  updateClass() {
    const state = this.cm.state;
    if (!state.vim || (state.vim.insertMode && !state.overwrite))
      this.view.scrollDOM.classList.remove("cm-vimMode")
    else
      this.view.scrollDOM.classList.add("cm-vimMode")
  }
  updateStatus() {
    let dom = this.cm.state.statusbar;
    if (!dom) return;
    let dialog = this.cm.state.dialog
    let vim = this.cm.state.vim;
    if (dialog) {
      if (dialog.parentElement != dom) {
        dom.textContent = ""
        dom.appendChild(dialog)
      }
    } else {
      dom.textContent = `--${(vim.mode || "normal").toUpperCase()}--`
    }

    this.dom.textContent = vim.status
    dom.appendChild(this.dom)
  }

  destroy() {
    this.cm.state.vim = null;
    this.updateClass()
    this.blockCursor.destroy();
    delete (this.view as any).cm;
    this.view.contentDOM.ownerDocument.removeEventListener('keydown', this.keydownHandler, { capture: true })
    this.keydownHandler = () => {}
  }

  highlight(query: any) {
    this.query = query;
    if (!query)
      return this.decorations = Decoration.none
    let {view} = this
    let builder = new RangeSetBuilder<Decoration>()
    for (let i = 0, ranges = view.visibleRanges, l = ranges.length; i < l; i++) {
      let {from, to} = ranges[i]
      while (i < l - 1 && to > ranges[i + 1].from - 2 * HighlightMargin) to = ranges[++i].to
      query.highlight(view.state.doc, from, to, (from: number, to: number) => {
        builder.add(from, to, matchMark)
      })
    }
    return this.decorations = builder.finish()
  }
  query = null
  decorations = Decoration.none

}, {
  decorations: v => v.decorations
})

const matchMark = Decoration.mark({class: "cm-searchMatch"})

const showVimPanel = StateEffect.define<boolean>()

const vimPanelState = StateField.define<boolean>({
  create: () => false,
  update(value, tr) {
    for (let e of tr.effects) if (e.is(showVimPanel)) value = e.value
    return value
  },
  provide: f =>{
    return showPanel.from(f, on => on ? createVimPanel : null)
  }
})

function createVimPanel(view: EditorView) {
  let dom = document.createElement("div")
  dom.className = "cm-vim-panel"
  let cm = (view as EditorViewExtended).cm;
  if (cm.state.dialog) {
    dom.appendChild(cm.state.dialog)
  }
  return {top: false, dom}
}

function statusPanel(view: EditorView): Panel {
  let dom = document.createElement("div")
  dom.className = "cm-vim-panel"
  let cm = (view as EditorViewExtended).cm;
  cm.state.statusbar = dom
  cm.state.vimPlugin.updateStatus()
  return {dom}
}

export function vim(options: {status?: boolean} = {}): Extension {
  return [
    vimStyle,
    vimPlugin,
    hideNativeSelection,
    options.status ? showPanel.of(statusPanel): vimPanelState
  ]
}

export {CodeMirror, Vim}

export function getCM(view: EditorView): CodeMirror|null {
  return (view as EditorViewExtended).cm || null;
}<|MERGE_RESOLUTION|>--- conflicted
+++ resolved
@@ -125,16 +125,11 @@
   }
 
   update(update: ViewUpdate) {
-    if ((update.viewportChanged || update.docChanged) && this.query) {
+    if (this.query && (update.viewportChanged || update.docChanged)) {
       this.highlight(this.query)
     }
     if (update.docChanged) {
       this.cm.onChange(update)
-<<<<<<< HEAD
-      if (this.query)
-        this.highlight(this.query)
-=======
->>>>>>> 08c6b1a8
     }
     if (update.selectionSet) {
       this.cm.onSelectionChange()
